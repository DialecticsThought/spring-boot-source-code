--- conflicted
+++ resolved
@@ -160,20 +160,21 @@
 	}
 
 	@Test
-<<<<<<< HEAD
 	public void useForwardHeaders() throws Exception {
 		UndertowEmbeddedServletContainerFactory factory = getFactory();
 		factory.setUseForwardHeaders(true);
 		assertForwardHeaderIsUsed(factory);
 	}
 
-	@Override
-	protected Object getJspServlet() {
-		return null; // Undertow does not support JSPs
-=======
+	@Test
 	public void eachFactoryUsesADiscreteServletContainer() {
 		assertThat(getServletContainerFromNewFactory(),
 				is(not(equalTo(getServletContainerFromNewFactory()))));
+	}
+
+	@Override
+	protected Object getJspServlet() {
+		return null; // Undertow does not support JSPs
 	}
 
 	private ServletContainer getServletContainerFromNewFactory() {
@@ -181,7 +182,6 @@
 				.getEmbeddedServletContainer();
 		return ((DeploymentManager) ReflectionTestUtils.getField(undertow1, "manager"))
 				.getDeployment().getServletContainer();
->>>>>>> 2fe08194
 	}
 
 	@Override
