/*
 * Copyright 2012-2019 the original author or authors.
 *
 * Licensed under the Apache License, Version 2.0 (the "License");
 * you may not use this file except in compliance with the License.
 * You may obtain a copy of the License at
 *
 *      https://www.apache.org/licenses/LICENSE-2.0
 *
 * Unless required by applicable law or agreed to in writing, software
 * distributed under the License is distributed on an "AS IS" BASIS,
 * WITHOUT WARRANTIES OR CONDITIONS OF ANY KIND, either express or implied.
 * See the License for the specific language governing permissions and
 * limitations under the License.
 */

package org.springframework.boot.context.annotation;

import java.io.InputStream;
import java.io.OutputStream;
import java.util.ArrayList;
import java.util.Arrays;
import java.util.Collection;
import java.util.Collections;
import java.util.Comparator;
import java.util.Set;

import org.junit.Test;

import org.springframework.core.Ordered;
import org.springframework.core.annotation.Order;
import org.springframework.util.ClassUtils;

import static org.assertj.core.api.Assertions.assertThat;
import static org.assertj.core.api.Assertions.assertThatIllegalArgumentException;

/**
 * Tests for {@link Configurations}.
 *
 * @author Phillip Webb
 */
public class ConfigurationsTests {

	@Test
	public void createWhenClassesIsNullShouldThrowException() {
		assertThatIllegalArgumentException().isThrownBy(() -> new TestConfigurations(null))
				.withMessageContaining("Classes must not be null");
	}

	@Test
	public void createShouldSortClasses() {
		TestSortedConfigurations configurations = new TestSortedConfigurations(
				Arrays.asList(OutputStream.class, InputStream.class));
		assertThat(configurations.getClasses()).containsExactly(InputStream.class, OutputStream.class);
	}

	@Test
	public void getClassesShouldMergeByClassAndSort() {
<<<<<<< HEAD
		Configurations c1 = new TestSortedConfigurations(
				Arrays.asList(OutputStream.class, InputStream.class));
		Configurations c2 = new TestConfigurations(
				Collections.singletonList(Short.class));
		Configurations c3 = new TestSortedConfigurations(
				Arrays.asList(String.class, Integer.class));
=======
		Configurations c1 = new TestSortedConfigurations(Arrays.asList(OutputStream.class, InputStream.class));
		Configurations c2 = new TestConfigurations(Arrays.asList(Short.class));
		Configurations c3 = new TestSortedConfigurations(Arrays.asList(String.class, Integer.class));
>>>>>>> 24925c3d
		Configurations c4 = new TestConfigurations(Arrays.asList(Long.class, Byte.class));
		Class<?>[] classes = Configurations.getClasses(c1, c2, c3, c4);
		assertThat(classes).containsExactly(Short.class, Long.class, Byte.class, InputStream.class, Integer.class,
				OutputStream.class, String.class);
	}

	@Order(Ordered.HIGHEST_PRECEDENCE)
	static class TestConfigurations extends Configurations {

		protected TestConfigurations(Collection<Class<?>> classes) {
			super(classes);
		}

		@Override
		protected Configurations merge(Set<Class<?>> mergedClasses) {
			return new TestConfigurations(mergedClasses);
		}

	}

	@Order(Ordered.LOWEST_PRECEDENCE)
	static class TestSortedConfigurations extends Configurations {

		protected TestSortedConfigurations(Collection<Class<?>> classes) {
			super(classes);
		}

		@Override
		protected Collection<Class<?>> sort(Collection<Class<?>> classes) {
			ArrayList<Class<?>> sorted = new ArrayList<>(classes);
			sorted.sort(Comparator.comparing(ClassUtils::getShortName));
			return sorted;
		}

		@Override
		protected Configurations merge(Set<Class<?>> mergedClasses) {
			return new TestSortedConfigurations(mergedClasses);
		}

	}

}<|MERGE_RESOLUTION|>--- conflicted
+++ resolved
@@ -56,18 +56,9 @@
 
 	@Test
 	public void getClassesShouldMergeByClassAndSort() {
-<<<<<<< HEAD
-		Configurations c1 = new TestSortedConfigurations(
-				Arrays.asList(OutputStream.class, InputStream.class));
-		Configurations c2 = new TestConfigurations(
-				Collections.singletonList(Short.class));
-		Configurations c3 = new TestSortedConfigurations(
-				Arrays.asList(String.class, Integer.class));
-=======
 		Configurations c1 = new TestSortedConfigurations(Arrays.asList(OutputStream.class, InputStream.class));
-		Configurations c2 = new TestConfigurations(Arrays.asList(Short.class));
+		Configurations c2 = new TestConfigurations(Collections.singletonList(Short.class));
 		Configurations c3 = new TestSortedConfigurations(Arrays.asList(String.class, Integer.class));
->>>>>>> 24925c3d
 		Configurations c4 = new TestConfigurations(Arrays.asList(Long.class, Byte.class));
 		Class<?>[] classes = Configurations.getClasses(c1, c2, c3, c4);
 		assertThat(classes).containsExactly(Short.class, Long.class, Byte.class, InputStream.class, Integer.class,
