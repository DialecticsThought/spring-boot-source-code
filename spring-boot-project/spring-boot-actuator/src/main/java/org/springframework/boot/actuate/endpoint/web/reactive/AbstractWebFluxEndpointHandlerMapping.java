--- conflicted
+++ resolved
@@ -186,15 +186,10 @@
 		String path = this.endpointMapping.getPath();
 		String linksPath = StringUtils.hasLength(path) ? path : "/";
 		String[] produces = StringUtils.toStringArray(this.endpointMediaTypes.getProduced());
-<<<<<<< HEAD
-		RequestMappingInfo mapping = RequestMappingInfo.paths(linksPath).methods(RequestMethod.GET).produces(produces)
-				.build();
-=======
-		RequestMappingInfo mapping = RequestMappingInfo.paths(path)
+		RequestMappingInfo mapping = RequestMappingInfo.paths(linksPath)
 			.methods(RequestMethod.GET)
 			.produces(produces)
 			.build();
->>>>>>> df5898a1
 		LinksHandler linksHandler = getLinksHandler();
 		registerMapping(mapping, linksHandler,
 				ReflectionUtils.findMethod(linksHandler.getClass(), "links", ServerWebExchange.class));
@@ -496,8 +491,9 @@
 		@Override
 		public boolean isUserInRole(String role) {
 			String authority = (!role.startsWith(ROLE_PREFIX)) ? ROLE_PREFIX + role : role;
-			return AuthorityAuthorizationManager.hasAuthority(authority).check(this::getAuthentication, null)
-					.isGranted();
+			return AuthorityAuthorizationManager.hasAuthority(authority)
+				.check(this::getAuthentication, null)
+				.isGranted();
 		}
 
 	}
