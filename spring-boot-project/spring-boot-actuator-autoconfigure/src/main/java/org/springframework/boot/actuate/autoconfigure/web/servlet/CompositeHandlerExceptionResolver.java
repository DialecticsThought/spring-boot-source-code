/*
<<<<<<< HEAD
 * Copyright 2012-2021 the original author or authors.
=======
 * Copyright 2012-2022 the original author or authors.
>>>>>>> d64f601d
 *
 * Licensed under the Apache License, Version 2.0 (the "License");
 * you may not use this file except in compliance with the License.
 * You may obtain a copy of the License at
 *
 *      https://www.apache.org/licenses/LICENSE-2.0
 *
 * Unless required by applicable law or agreed to in writing, software
 * distributed under the License is distributed on an "AS IS" BASIS,
 * WITHOUT WARRANTIES OR CONDITIONS OF ANY KIND, either express or implied.
 * See the License for the specific language governing permissions and
 * limitations under the License.
 */

package org.springframework.boot.actuate.autoconfigure.web.servlet;

import java.util.ArrayList;
import java.util.List;

import jakarta.servlet.http.HttpServletRequest;
import jakarta.servlet.http.HttpServletResponse;

import org.springframework.beans.factory.BeanFactory;
import org.springframework.beans.factory.HierarchicalBeanFactory;
import org.springframework.beans.factory.ListableBeanFactory;
import org.springframework.beans.factory.annotation.Autowired;
import org.springframework.boot.web.servlet.error.DefaultErrorAttributes;
import org.springframework.core.annotation.AnnotationAwareOrderComparator;
import org.springframework.web.servlet.HandlerExceptionResolver;
import org.springframework.web.servlet.ModelAndView;
import org.springframework.web.servlet.mvc.support.DefaultHandlerExceptionResolver;

/**
 * Composite {@link HandlerExceptionResolver}.
 *
 * @author Andy Wilkinson
 * @author Stephane Nicoll
 * @author Phillip Webb
 * @author Scott Frederick
 * @author Guirong Hu
 */
class CompositeHandlerExceptionResolver implements HandlerExceptionResolver {

	@Autowired
	private ListableBeanFactory beanFactory;

	private transient List<HandlerExceptionResolver> resolvers;

	@Override
	public ModelAndView resolveException(HttpServletRequest request, HttpServletResponse response, Object handler,
			Exception ex) {
		for (HandlerExceptionResolver resolver : getResolvers()) {
			ModelAndView resolved = resolver.resolveException(request, response, handler, ex);
			if (resolved != null) {
				return resolved;
			}
		}
		return null;
	}

	private List<HandlerExceptionResolver> getResolvers() {
		List<HandlerExceptionResolver> resolvers = this.resolvers;
		if (resolvers == null) {
			resolvers = new ArrayList<>();
			collectResolverBeans(resolvers, this.beanFactory);
			resolvers.remove(this);
			AnnotationAwareOrderComparator.sort(resolvers);
			if (resolvers.isEmpty()) {
				resolvers.add(new DefaultErrorAttributes());
				resolvers.add(new DefaultHandlerExceptionResolver());
			}
			this.resolvers = resolvers;
		}
		return resolvers;
	}

	private void collectResolverBeans(List<HandlerExceptionResolver> resolvers, BeanFactory beanFactory) {
		if (beanFactory instanceof ListableBeanFactory) {
			ListableBeanFactory listableBeanFactory = (ListableBeanFactory) beanFactory;
			resolvers.addAll(listableBeanFactory.getBeansOfType(HandlerExceptionResolver.class).values());
		}
		if (beanFactory instanceof HierarchicalBeanFactory) {
			HierarchicalBeanFactory hierarchicalBeanFactory = (HierarchicalBeanFactory) beanFactory;
			collectResolverBeans(resolvers, hierarchicalBeanFactory.getParentBeanFactory());
		}
	}

}<|MERGE_RESOLUTION|>--- conflicted
+++ resolved
@@ -1,9 +1,5 @@
 /*
-<<<<<<< HEAD
- * Copyright 2012-2021 the original author or authors.
-=======
  * Copyright 2012-2022 the original author or authors.
->>>>>>> d64f601d
  *
  * Licensed under the Apache License, Version 2.0 (the "License");
  * you may not use this file except in compliance with the License.
@@ -81,12 +77,10 @@
 	}
 
 	private void collectResolverBeans(List<HandlerExceptionResolver> resolvers, BeanFactory beanFactory) {
-		if (beanFactory instanceof ListableBeanFactory) {
-			ListableBeanFactory listableBeanFactory = (ListableBeanFactory) beanFactory;
+		if (beanFactory instanceof ListableBeanFactory listableBeanFactory) {
 			resolvers.addAll(listableBeanFactory.getBeansOfType(HandlerExceptionResolver.class).values());
 		}
-		if (beanFactory instanceof HierarchicalBeanFactory) {
-			HierarchicalBeanFactory hierarchicalBeanFactory = (HierarchicalBeanFactory) beanFactory;
+		if (beanFactory instanceof HierarchicalBeanFactory hierarchicalBeanFactory) {
 			collectResolverBeans(resolvers, hierarchicalBeanFactory.getParentBeanFactory());
 		}
 	}
