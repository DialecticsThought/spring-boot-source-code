/*
<<<<<<< HEAD
 * Copyright 2012-2018 the original author or authors.
=======
 * Copyright 2012-2019 the original author or authors.
>>>>>>> c6c139d9
 *
 * Licensed under the Apache License, Version 2.0 (the "License");
 * you may not use this file except in compliance with the License.
 * You may obtain a copy of the License at
 *
 *      https://www.apache.org/licenses/LICENSE-2.0
 *
 * Unless required by applicable law or agreed to in writing, software
 * distributed under the License is distributed on an "AS IS" BASIS,
 * WITHOUT WARRANTIES OR CONDITIONS OF ANY KIND, either express or implied.
 * See the License for the specific language governing permissions and
 * limitations under the License.
 */

package org.springframework.boot.autoconfigure.mongo;

import java.util.List;

import com.mongodb.MongoClient;
import com.mongodb.MongoClientOptions;
import com.mongodb.ServerAddress;
import org.junit.Test;

import org.springframework.boot.context.properties.EnableConfigurationProperties;
import org.springframework.boot.test.util.TestPropertyValues;
import org.springframework.context.annotation.AnnotationConfigApplicationContext;
import org.springframework.context.annotation.Configuration;

import static org.assertj.core.api.Assertions.assertThat;

/**
 * Tests for {@link MongoProperties}.
 *
 * @author Phillip Webb
 * @author Andy Wilkinson
 * @author Stephane Nicoll
 * @author Mark Paluch
 */
public class MongoPropertiesTests {

	@Test
	public void canBindCharArrayPassword() {
		// gh-1572
		AnnotationConfigApplicationContext context = new AnnotationConfigApplicationContext();
		TestPropertyValues.of("spring.data.mongodb.password:word").applyTo(context);
		context.register(Config.class);
		context.refresh();
		MongoProperties properties = context.getBean(MongoProperties.class);
		assertThat(properties.getPassword()).isEqualTo("word".toCharArray());
	}

	@Test
	@SuppressWarnings("deprecation")
	public void allMongoClientOptionsCanBeSet() {
		MongoClientOptions.Builder builder = MongoClientOptions.builder();
		builder.alwaysUseMBeans(true);
		builder.connectionsPerHost(101);
		builder.connectTimeout(10001);
		builder.cursorFinalizerEnabled(false);
		builder.description("test");
		builder.maxWaitTime(120001);
		builder.socketKeepAlive(false);
		builder.socketTimeout(1000);
		builder.threadsAllowedToBlockForConnectionMultiplier(6);
		builder.minConnectionsPerHost(0);
		builder.maxConnectionIdleTime(60000);
		builder.maxConnectionLifeTime(60000);
		builder.heartbeatFrequency(10001);
		builder.minHeartbeatFrequency(501);
		builder.heartbeatConnectTimeout(20001);
		builder.heartbeatSocketTimeout(20001);
		builder.localThreshold(20);
		builder.requiredReplicaSetName("testReplicaSetName");
		MongoClientOptions options = builder.build();
		MongoProperties properties = new MongoProperties();
		MongoClient client = new MongoClientFactory(properties, null).createMongoClient(options);
		MongoClientOptions wrapped = client.getMongoClientOptions();
		assertThat(wrapped.isAlwaysUseMBeans()).isEqualTo(options.isAlwaysUseMBeans());
		assertThat(wrapped.getConnectionsPerHost()).isEqualTo(options.getConnectionsPerHost());
		assertThat(wrapped.getConnectTimeout()).isEqualTo(options.getConnectTimeout());
		assertThat(wrapped.isCursorFinalizerEnabled()).isEqualTo(options.isCursorFinalizerEnabled());
		assertThat(wrapped.getDescription()).isEqualTo(options.getDescription());
		assertThat(wrapped.getMaxWaitTime()).isEqualTo(options.getMaxWaitTime());
		assertThat(wrapped.getSocketTimeout()).isEqualTo(options.getSocketTimeout());
		assertThat(wrapped.isSocketKeepAlive()).isEqualTo(options.isSocketKeepAlive());
		assertThat(wrapped.getThreadsAllowedToBlockForConnectionMultiplier())
				.isEqualTo(options.getThreadsAllowedToBlockForConnectionMultiplier());
		assertThat(wrapped.getMinConnectionsPerHost()).isEqualTo(options.getMinConnectionsPerHost());
		assertThat(wrapped.getMaxConnectionIdleTime()).isEqualTo(options.getMaxConnectionIdleTime());
		assertThat(wrapped.getMaxConnectionLifeTime()).isEqualTo(options.getMaxConnectionLifeTime());
		assertThat(wrapped.getHeartbeatFrequency()).isEqualTo(options.getHeartbeatFrequency());
		assertThat(wrapped.getMinHeartbeatFrequency()).isEqualTo(options.getMinHeartbeatFrequency());
		assertThat(wrapped.getHeartbeatConnectTimeout()).isEqualTo(options.getHeartbeatConnectTimeout());
		assertThat(wrapped.getHeartbeatSocketTimeout()).isEqualTo(options.getHeartbeatSocketTimeout());
		assertThat(wrapped.getLocalThreshold()).isEqualTo(options.getLocalThreshold());
		assertThat(wrapped.getRequiredReplicaSetName()).isEqualTo(options.getRequiredReplicaSetName());
	}

	@Test
	public void uriOverridesHostAndPort() {
		MongoProperties properties = new MongoProperties();
		properties.setHost("localhost");
		properties.setPort(27017);
		properties.setUri("mongodb://mongo1.example.com:12345");
<<<<<<< HEAD
		MongoClient client = new MongoClientFactory(properties, null)
				.createMongoClient(null);
		List<ServerAddress> allAddresses = client.getAllAddress();
=======
		MongoClient client = new MongoClientFactory(properties, null).createMongoClient(null);
		List<ServerAddress> allAddresses = extractServerAddresses(client);
>>>>>>> c6c139d9
		assertThat(allAddresses).hasSize(1);
		assertServerAddress(allAddresses.get(0), "mongo1.example.com", 12345);
	}

	@Test
	public void onlyHostAndPortSetShouldUseThat() {
		MongoProperties properties = new MongoProperties();
		properties.setHost("localhost");
		properties.setPort(27017);
<<<<<<< HEAD
		MongoClient client = new MongoClientFactory(properties, null)
				.createMongoClient(null);
		List<ServerAddress> allAddresses = client.getAllAddress();
=======
		MongoClient client = new MongoClientFactory(properties, null).createMongoClient(null);
		List<ServerAddress> allAddresses = extractServerAddresses(client);
>>>>>>> c6c139d9
		assertThat(allAddresses).hasSize(1);
		assertServerAddress(allAddresses.get(0), "localhost", 27017);
	}

	@Test
	public void onlyUriSetShouldUseThat() {
		MongoProperties properties = new MongoProperties();
		properties.setUri("mongodb://mongo1.example.com:12345");
<<<<<<< HEAD
		MongoClient client = new MongoClientFactory(properties, null)
				.createMongoClient(null);
		List<ServerAddress> allAddresses = client.getAllAddress();
=======
		MongoClient client = new MongoClientFactory(properties, null).createMongoClient(null);
		List<ServerAddress> allAddresses = extractServerAddresses(client);
>>>>>>> c6c139d9
		assertThat(allAddresses).hasSize(1);
		assertServerAddress(allAddresses.get(0), "mongo1.example.com", 12345);
	}

	@Test
	public void noCustomAddressAndNoUriUsesDefaultUri() {
		MongoProperties properties = new MongoProperties();
<<<<<<< HEAD
		MongoClient client = new MongoClientFactory(properties, null)
				.createMongoClient(null);
		List<ServerAddress> allAddresses = client.getAllAddress();
=======
		MongoClient client = new MongoClientFactory(properties, null).createMongoClient(null);
		List<ServerAddress> allAddresses = extractServerAddresses(client);
>>>>>>> c6c139d9
		assertThat(allAddresses).hasSize(1);
		assertServerAddress(allAddresses.get(0), "localhost", 27017);
	}

<<<<<<< HEAD
	private void assertServerAddress(ServerAddress serverAddress, String expectedHost,
			int expectedPort) {
=======
	private List<ServerAddress> extractServerAddresses(MongoClient client) {
		Cluster cluster = (Cluster) ReflectionTestUtils.getField(client, "cluster");
		ClusterSettings clusterSettings = (ClusterSettings) ReflectionTestUtils.getField(cluster, "settings");
		return clusterSettings.getHosts();
	}

	private void assertServerAddress(ServerAddress serverAddress, String expectedHost, int expectedPort) {
>>>>>>> c6c139d9
		assertThat(serverAddress.getHost()).isEqualTo(expectedHost);
		assertThat(serverAddress.getPort()).isEqualTo(expectedPort);
	}

	@Configuration
	@EnableConfigurationProperties(MongoProperties.class)
	static class Config {

	}

}<|MERGE_RESOLUTION|>--- conflicted
+++ resolved
@@ -1,9 +1,5 @@
 /*
-<<<<<<< HEAD
- * Copyright 2012-2018 the original author or authors.
-=======
  * Copyright 2012-2019 the original author or authors.
->>>>>>> c6c139d9
  *
  * Licensed under the Apache License, Version 2.0 (the "License");
  * you may not use this file except in compliance with the License.
@@ -108,14 +104,8 @@
 		properties.setHost("localhost");
 		properties.setPort(27017);
 		properties.setUri("mongodb://mongo1.example.com:12345");
-<<<<<<< HEAD
-		MongoClient client = new MongoClientFactory(properties, null)
-				.createMongoClient(null);
+		MongoClient client = new MongoClientFactory(properties, null).createMongoClient(null);
 		List<ServerAddress> allAddresses = client.getAllAddress();
-=======
-		MongoClient client = new MongoClientFactory(properties, null).createMongoClient(null);
-		List<ServerAddress> allAddresses = extractServerAddresses(client);
->>>>>>> c6c139d9
 		assertThat(allAddresses).hasSize(1);
 		assertServerAddress(allAddresses.get(0), "mongo1.example.com", 12345);
 	}
@@ -125,14 +115,8 @@
 		MongoProperties properties = new MongoProperties();
 		properties.setHost("localhost");
 		properties.setPort(27017);
-<<<<<<< HEAD
-		MongoClient client = new MongoClientFactory(properties, null)
-				.createMongoClient(null);
+		MongoClient client = new MongoClientFactory(properties, null).createMongoClient(null);
 		List<ServerAddress> allAddresses = client.getAllAddress();
-=======
-		MongoClient client = new MongoClientFactory(properties, null).createMongoClient(null);
-		List<ServerAddress> allAddresses = extractServerAddresses(client);
->>>>>>> c6c139d9
 		assertThat(allAddresses).hasSize(1);
 		assertServerAddress(allAddresses.get(0), "localhost", 27017);
 	}
@@ -141,14 +125,8 @@
 	public void onlyUriSetShouldUseThat() {
 		MongoProperties properties = new MongoProperties();
 		properties.setUri("mongodb://mongo1.example.com:12345");
-<<<<<<< HEAD
-		MongoClient client = new MongoClientFactory(properties, null)
-				.createMongoClient(null);
+		MongoClient client = new MongoClientFactory(properties, null).createMongoClient(null);
 		List<ServerAddress> allAddresses = client.getAllAddress();
-=======
-		MongoClient client = new MongoClientFactory(properties, null).createMongoClient(null);
-		List<ServerAddress> allAddresses = extractServerAddresses(client);
->>>>>>> c6c139d9
 		assertThat(allAddresses).hasSize(1);
 		assertServerAddress(allAddresses.get(0), "mongo1.example.com", 12345);
 	}
@@ -156,30 +134,13 @@
 	@Test
 	public void noCustomAddressAndNoUriUsesDefaultUri() {
 		MongoProperties properties = new MongoProperties();
-<<<<<<< HEAD
-		MongoClient client = new MongoClientFactory(properties, null)
-				.createMongoClient(null);
+		MongoClient client = new MongoClientFactory(properties, null).createMongoClient(null);
 		List<ServerAddress> allAddresses = client.getAllAddress();
-=======
-		MongoClient client = new MongoClientFactory(properties, null).createMongoClient(null);
-		List<ServerAddress> allAddresses = extractServerAddresses(client);
->>>>>>> c6c139d9
 		assertThat(allAddresses).hasSize(1);
 		assertServerAddress(allAddresses.get(0), "localhost", 27017);
 	}
 
-<<<<<<< HEAD
-	private void assertServerAddress(ServerAddress serverAddress, String expectedHost,
-			int expectedPort) {
-=======
-	private List<ServerAddress> extractServerAddresses(MongoClient client) {
-		Cluster cluster = (Cluster) ReflectionTestUtils.getField(client, "cluster");
-		ClusterSettings clusterSettings = (ClusterSettings) ReflectionTestUtils.getField(cluster, "settings");
-		return clusterSettings.getHosts();
-	}
-
 	private void assertServerAddress(ServerAddress serverAddress, String expectedHost, int expectedPort) {
->>>>>>> c6c139d9
 		assertThat(serverAddress.getHost()).isEqualTo(expectedHost);
 		assertThat(serverAddress.getPort()).isEqualTo(expectedPort);
 	}
