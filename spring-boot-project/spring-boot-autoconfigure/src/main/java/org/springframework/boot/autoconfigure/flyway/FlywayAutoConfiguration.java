/*
 * Copyright 2012-2023 the original author or authors.
 *
 * Licensed under the Apache License, Version 2.0 (the "License");
 * you may not use this file except in compliance with the License.
 * You may obtain a copy of the License at
 *
 *      https://www.apache.org/licenses/LICENSE-2.0
 *
 * Unless required by applicable law or agreed to in writing, software
 * distributed under the License is distributed on an "AS IS" BASIS,
 * WITHOUT WARRANTIES OR CONDITIONS OF ANY KIND, either express or implied.
 * See the License for the specific language governing permissions and
 * limitations under the License.
 */

package org.springframework.boot.autoconfigure.flyway;

import java.sql.DatabaseMetaData;
import java.time.Duration;
import java.util.Collection;
import java.util.Collections;
import java.util.HashSet;
import java.util.List;
import java.util.Map;
import java.util.Set;

import javax.sql.DataSource;

import org.flywaydb.core.Flyway;
import org.flywaydb.core.api.MigrationVersion;
import org.flywaydb.core.api.callback.Callback;
import org.flywaydb.core.api.configuration.FluentConfiguration;
import org.flywaydb.core.api.migration.JavaMigration;
import org.flywaydb.database.sqlserver.SQLServerConfigurationExtension;

import org.springframework.aot.hint.RuntimeHints;
import org.springframework.aot.hint.RuntimeHintsRegistrar;
import org.springframework.beans.factory.ObjectProvider;
import org.springframework.boot.autoconfigure.AutoConfiguration;
import org.springframework.boot.autoconfigure.EnableAutoConfiguration;
import org.springframework.boot.autoconfigure.condition.AnyNestedCondition;
import org.springframework.boot.autoconfigure.condition.ConditionalOnBean;
import org.springframework.boot.autoconfigure.condition.ConditionalOnClass;
import org.springframework.boot.autoconfigure.condition.ConditionalOnMissingBean;
import org.springframework.boot.autoconfigure.condition.ConditionalOnProperty;
import org.springframework.boot.autoconfigure.flyway.FlywayAutoConfiguration.FlywayAutoConfigurationRuntimeHints;
import org.springframework.boot.autoconfigure.flyway.FlywayAutoConfiguration.FlywayDataSourceCondition;
import org.springframework.boot.autoconfigure.jdbc.DataSourceAutoConfiguration;
import org.springframework.boot.autoconfigure.jdbc.JdbcTemplateAutoConfiguration;
import org.springframework.boot.autoconfigure.orm.jpa.HibernateJpaAutoConfiguration;
import org.springframework.boot.context.properties.ConfigurationPropertiesBinding;
import org.springframework.boot.context.properties.EnableConfigurationProperties;
import org.springframework.boot.context.properties.PropertyMapper;
import org.springframework.boot.jdbc.DataSourceBuilder;
import org.springframework.boot.jdbc.DatabaseDriver;
import org.springframework.boot.sql.init.dependency.DatabaseInitializationDependencyConfigurer;
import org.springframework.context.annotation.Bean;
import org.springframework.context.annotation.Conditional;
import org.springframework.context.annotation.Configuration;
import org.springframework.context.annotation.Import;
import org.springframework.context.annotation.ImportRuntimeHints;
import org.springframework.core.convert.TypeDescriptor;
import org.springframework.core.convert.converter.GenericConverter;
import org.springframework.core.io.ResourceLoader;
import org.springframework.jdbc.datasource.SimpleDriverDataSource;
import org.springframework.jdbc.support.JdbcUtils;
import org.springframework.jdbc.support.MetaDataAccessException;
import org.springframework.util.Assert;
import org.springframework.util.CollectionUtils;
import org.springframework.util.ObjectUtils;
import org.springframework.util.StringUtils;

/**
 * {@link EnableAutoConfiguration Auto-configuration} for Flyway database migrations.
 *
 * @author Dave Syer
 * @author Phillip Webb
 * @author Vedran Pavic
 * @author Stephane Nicoll
 * @author Jacques-Etienne Beaudet
 * @author Eddú Meléndez
 * @author Dominic Gunn
 * @author Dan Zheng
 * @author András Deák
 * @author Semyon Danilov
 * @author Chris Bono
 * @author Moritz Halbritter
 * @since 1.1.0
 */
@AutoConfiguration(after = { DataSourceAutoConfiguration.class, JdbcTemplateAutoConfiguration.class,
		HibernateJpaAutoConfiguration.class })
@ConditionalOnClass(Flyway.class)
@Conditional(FlywayDataSourceCondition.class)
@ConditionalOnProperty(prefix = "spring.flyway", name = "enabled", matchIfMissing = true)
@Import(DatabaseInitializationDependencyConfigurer.class)
@ImportRuntimeHints(FlywayAutoConfigurationRuntimeHints.class)
public class FlywayAutoConfiguration {

	@Bean
	@ConfigurationPropertiesBinding
	public StringOrNumberToMigrationVersionConverter stringOrNumberMigrationVersionConverter() {
		return new StringOrNumberToMigrationVersionConverter();
	}

	@Bean
	public FlywaySchemaManagementProvider flywayDefaultDdlModeProvider(ObjectProvider<Flyway> flyways) {
		return new FlywaySchemaManagementProvider(flyways);
	}

	@Configuration(proxyBeanMethods = false)
	@ConditionalOnClass(JdbcUtils.class)
	@ConditionalOnMissingBean(Flyway.class)
	@EnableConfigurationProperties(FlywayProperties.class)
	public static class FlywayConfiguration {

		@Bean
		ResourceProviderCustomizer resourceProviderCustomizer() {
			return new ResourceProviderCustomizer();
		}

		@Deprecated(since = "3.0.0", forRemoval = true)
		public Flyway flyway(FlywayProperties properties, ResourceLoader resourceLoader,
				ObjectProvider<DataSource> dataSource, ObjectProvider<DataSource> flywayDataSource,
				ObjectProvider<FlywayConfigurationCustomizer> fluentConfigurationCustomizers,
				ObjectProvider<JavaMigration> javaMigrations, ObjectProvider<Callback> callbacks) {
			return flyway(properties, resourceLoader, dataSource, flywayDataSource, fluentConfigurationCustomizers,
					javaMigrations, callbacks, new ResourceProviderCustomizer());
		}

		@Bean
		Flyway flyway(FlywayProperties properties, ResourceLoader resourceLoader, ObjectProvider<DataSource> dataSource,
				@FlywayDataSource ObjectProvider<DataSource> flywayDataSource,
				ObjectProvider<FlywayConfigurationCustomizer> fluentConfigurationCustomizers,
				ObjectProvider<JavaMigration> javaMigrations, ObjectProvider<Callback> callbacks,
				ResourceProviderCustomizer resourceProviderCustomizer) {
			FluentConfiguration configuration = new FluentConfiguration(resourceLoader.getClassLoader());
			configureDataSource(configuration, properties, flywayDataSource.getIfAvailable(), dataSource.getIfUnique());
			configureProperties(configuration, properties);
			configureCallbacks(configuration, callbacks.orderedStream().toList());
			configureJavaMigrations(configuration, javaMigrations.orderedStream().toList());
			fluentConfigurationCustomizers.orderedStream().forEach((customizer) -> customizer.customize(configuration));
			resourceProviderCustomizer.customize(configuration);
			return configuration.load();
		}

		private void configureDataSource(FluentConfiguration configuration, FlywayProperties properties,
				DataSource flywayDataSource, DataSource dataSource) {
			DataSource migrationDataSource = getMigrationDataSource(properties, flywayDataSource, dataSource);
			configuration.dataSource(migrationDataSource);
		}

		private DataSource getMigrationDataSource(FlywayProperties properties, DataSource flywayDataSource,
				DataSource dataSource) {
			if (flywayDataSource != null) {
				return flywayDataSource;
			}
			if (properties.getUrl() != null) {
				DataSourceBuilder<?> builder = DataSourceBuilder.create().type(SimpleDriverDataSource.class);
				builder.url(properties.getUrl());
				applyCommonBuilderProperties(properties, builder);
				return builder.build();
			}
			if (properties.getUser() != null && dataSource != null) {
				DataSourceBuilder<?> builder = DataSourceBuilder.derivedFrom(dataSource)
					.type(SimpleDriverDataSource.class);
				applyCommonBuilderProperties(properties, builder);
				return builder.build();
			}
			Assert.state(dataSource != null, "Flyway migration DataSource missing");
			return dataSource;
		}

		private void applyCommonBuilderProperties(FlywayProperties properties, DataSourceBuilder<?> builder) {
			builder.username(properties.getUser());
			builder.password(properties.getPassword());
			if (StringUtils.hasText(properties.getDriverClassName())) {
				builder.driverClassName(properties.getDriverClassName());
			}
		}

		private void configureProperties(FluentConfiguration configuration, FlywayProperties properties) {
			PropertyMapper map = PropertyMapper.get().alwaysApplyingWhenNonNull();
			String[] locations = new LocationResolver(configuration.getDataSource())
<<<<<<< HEAD
					.resolveLocations(properties.getLocations()).toArray(new String[0]);
			map.from(properties.isFailOnMissingLocations()).to(configuration::failOnMissingLocations);
			map.from(locations).to(configuration::locations);
			map.from(properties.getEncoding()).to(configuration::encoding);
			map.from(properties.getConnectRetries()).to(configuration::connectRetries);
			map.from(properties.getConnectRetriesInterval()).as(Duration::getSeconds).as(Long::intValue)
					.to(configuration::connectRetriesInterval);
			map.from(properties.getLockRetryCount()).to(configuration::lockRetryCount);
			map.from(properties.getDefaultSchema()).to(configuration::defaultSchema);
=======
				.resolveLocations(properties.getLocations())
				.toArray(new String[0]);
			configureFailOnMissingLocations(configuration, properties.isFailOnMissingLocations());
			map.from(locations).to(configuration::locations);
			map.from(properties.getEncoding()).to(configuration::encoding);
			map.from(properties.getConnectRetries()).to(configuration::connectRetries);
			// No method reference for compatibility with Flyway < 7.15
			map.from(properties.getConnectRetriesInterval())
				.to((interval) -> configuration.connectRetriesInterval((int) interval.getSeconds()));
			// No method reference for compatibility with Flyway 6.x
			map.from(properties.getLockRetryCount())
				.to((lockRetryCount) -> configuration.lockRetryCount(lockRetryCount));
			// No method reference for compatibility with Flyway 5.x
			map.from(properties.getDefaultSchema()).to((schema) -> configuration.defaultSchema(schema));
>>>>>>> df5898a1
			map.from(properties.getSchemas()).as(StringUtils::toStringArray).to(configuration::schemas);
			map.from(properties.isCreateSchemas()).to(configuration::createSchemas);
			map.from(properties.getTable()).to(configuration::table);
			map.from(properties.getTablespace()).to(configuration::tablespace);
			map.from(properties.getBaselineDescription()).to(configuration::baselineDescription);
			map.from(properties.getBaselineVersion()).to(configuration::baselineVersion);
			map.from(properties.getInstalledBy()).to(configuration::installedBy);
			map.from(properties.getPlaceholders()).to(configuration::placeholders);
			map.from(properties.getPlaceholderPrefix()).to(configuration::placeholderPrefix);
			map.from(properties.getPlaceholderSuffix()).to(configuration::placeholderSuffix);
<<<<<<< HEAD
			map.from(properties.getPlaceholderSeparator()).to(configuration::placeholderSeparator);
=======
			// No method reference for compatibility with Flyway version < 8.0
			map.from(properties.getPlaceholderSeparator())
				.to((placeHolderSeparator) -> configuration.placeholderSeparator(placeHolderSeparator));
>>>>>>> df5898a1
			map.from(properties.isPlaceholderReplacement()).to(configuration::placeholderReplacement);
			map.from(properties.getSqlMigrationPrefix()).to(configuration::sqlMigrationPrefix);
			map.from(properties.getSqlMigrationSuffixes())
				.as(StringUtils::toStringArray)
				.to(configuration::sqlMigrationSuffixes);
			map.from(properties.getSqlMigrationSeparator()).to(configuration::sqlMigrationSeparator);
			map.from(properties.getRepeatableSqlMigrationPrefix()).to(configuration::repeatableSqlMigrationPrefix);
			map.from(properties.getTarget()).to(configuration::target);
			map.from(properties.isBaselineOnMigrate()).to(configuration::baselineOnMigrate);
			map.from(properties.isCleanDisabled()).to(configuration::cleanDisabled);
			map.from(properties.isCleanOnValidationError()).to(configuration::cleanOnValidationError);
			map.from(properties.isGroup()).to(configuration::group);
			map.from(properties.isMixed()).to(configuration::mixed);
			map.from(properties.isOutOfOrder()).to(configuration::outOfOrder);
			map.from(properties.isSkipDefaultCallbacks()).to(configuration::skipDefaultCallbacks);
			map.from(properties.isSkipDefaultResolvers()).to(configuration::skipDefaultResolvers);
			map.from(properties.isValidateMigrationNaming()).to(configuration::validateMigrationNaming);
			map.from(properties.isValidateOnMigrate()).to(configuration::validateOnMigrate);
			map.from(properties.getInitSqls())
				.whenNot(CollectionUtils::isEmpty)
				.as((initSqls) -> StringUtils.collectionToDelimitedString(initSqls, "\n"))
				.to(configuration::initSql);
			map.from(properties.getScriptPlaceholderPrefix())
				.to((prefix) -> configuration.scriptPlaceholderPrefix(prefix));
			map.from(properties.getScriptPlaceholderSuffix())
<<<<<<< HEAD
					.to((suffix) -> configuration.scriptPlaceholderSuffix(suffix));
			// Flyway Teams properties
=======
				.to((suffix) -> configuration.scriptPlaceholderSuffix(suffix));
			// Pro properties
>>>>>>> df5898a1
			map.from(properties.getBatch()).to(configuration::batch);
			map.from(properties.getDryRunOutput()).to(configuration::dryRunOutput);
			map.from(properties.getErrorOverrides()).to(configuration::errorOverrides);
			map.from(properties.getLicenseKey()).to(configuration::licenseKey);
			map.from(properties.getOracleSqlplus()).to(configuration::oracleSqlplus);
<<<<<<< HEAD
			map.from(properties.getOracleSqlplusWarn()).to(configuration::oracleSqlplusWarn);
			map.from(properties.getStream()).to(configuration::stream);
			map.from(properties.getUndoSqlMigrationPrefix()).to(configuration::undoSqlMigrationPrefix);
			map.from(properties.getCherryPick()).to(configuration::cherryPick);
			map.from(properties.getJdbcProperties()).whenNot(Map::isEmpty).to(configuration::jdbcProperties);
			map.from(properties.getKerberosConfigFile()).to(configuration::kerberosConfigFile);
			map.from(properties.getOracleKerberosCacheFile()).to(configuration::oracleKerberosCacheFile);
			map.from(properties.getOutputQueryResults()).to(configuration::outputQueryResults);
			map.from(properties.getSqlServerKerberosLoginFile()).whenNonNull()
					.to((sqlServerKerberosLoginFile) -> configureSqlServerKerberosLoginFile(configuration,
							sqlServerKerberosLoginFile));
			map.from(properties.getSkipExecutingMigrations()).to(configuration::skipExecutingMigrations);
			map.from(properties.getIgnoreMigrationPatterns()).whenNot(List::isEmpty)
					.as((patterns) -> patterns.toArray(new String[0])).to(configuration::ignoreMigrationPatterns);
			map.from(properties.getDetectEncoding()).to(configuration::detectEncoding);
		}

		private void configureSqlServerKerberosLoginFile(FluentConfiguration configuration,
				String sqlServerKerberosLoginFile) {
			SQLServerConfigurationExtension sqlServerConfigurationExtension = configuration.getPluginRegister()
					.getPlugin(SQLServerConfigurationExtension.class);
			Assert.state(sqlServerConfigurationExtension != null, "Flyway SQL Server extension missing");
=======
			// No method reference for compatibility with Flyway 5.x
			map.from(properties.getOracleSqlplusWarn())
				.to((oracleSqlplusWarn) -> configuration.oracleSqlplusWarn(oracleSqlplusWarn));
			map.from(properties.getStream()).to(configuration::stream);
			map.from(properties.getUndoSqlMigrationPrefix()).to(configuration::undoSqlMigrationPrefix);
			// No method reference for compatibility with Flyway 6.x
			map.from(properties.getCherryPick()).to((cherryPick) -> configuration.cherryPick(cherryPick));
			// No method reference for compatibility with Flyway 6.x
			map.from(properties.getJdbcProperties())
				.whenNot(Map::isEmpty)
				.to((jdbcProperties) -> configuration.jdbcProperties(jdbcProperties));
			// No method reference for compatibility with Flyway 6.x
			map.from(properties.getKerberosConfigFile())
				.to((configFile) -> configuration.kerberosConfigFile(configFile));
			// No method reference for compatibility with Flyway 6.x
			map.from(properties.getOracleKerberosCacheFile())
				.to((cacheFile) -> configuration.oracleKerberosCacheFile(cacheFile));
			// No method reference for compatibility with Flyway 6.x
			map.from(properties.getOutputQueryResults())
				.to((outputQueryResults) -> configuration.outputQueryResults(outputQueryResults));
			map.from(properties.getSqlServerKerberosLoginFile())
				.whenNonNull()
				.to(this::configureSqlServerKerberosLoginFile);
			// No method reference for compatibility with Flyway 6.x
			map.from(properties.getSkipExecutingMigrations())
				.to((skipExecutingMigrations) -> configuration.skipExecutingMigrations(skipExecutingMigrations));
			// No method reference for compatibility with Flyway < 7.8
			map.from(properties.getIgnoreMigrationPatterns())
				.whenNot(List::isEmpty)
				.to((ignoreMigrationPatterns) -> configuration
					.ignoreMigrationPatterns(ignoreMigrationPatterns.toArray(new String[0])));
			// No method reference for compatibility with Flyway version < 7.9
			map.from(properties.getDetectEncoding())
				.to((detectEncoding) -> configuration.detectEncoding(detectEncoding));
			// No method reference for compatibility with Flyway version < 8.0
			map.from(properties.getBaselineMigrationPrefix())
				.to((baselineMigrationPrefix) -> configuration.baselineMigrationPrefix(baselineMigrationPrefix));
		}

		@SuppressWarnings("deprecation")
		private void configureIgnoredMigrations(FluentConfiguration configuration, FlywayProperties properties,
				PropertyMapper map) {
			try {
				map.from(properties.isIgnoreMissingMigrations()).to(configuration::ignoreMissingMigrations);
				map.from(properties.isIgnoreIgnoredMigrations()).to(configuration::ignoreIgnoredMigrations);
				map.from(properties.isIgnorePendingMigrations()).to(configuration::ignorePendingMigrations);
				map.from(properties.isIgnoreFutureMigrations()).to(configuration::ignoreFutureMigrations);
			}
			catch (BootstrapMethodError | NoSuchMethodError ex) {
				// Flyway 9+
			}
		}

		private void configureFailOnMissingLocations(FluentConfiguration configuration,
				boolean failOnMissingLocations) {
			try {
				configuration.failOnMissingLocations(failOnMissingLocations);
			}
			catch (NoSuchMethodError ex) {
				// Flyway < 7.9
			}
		}

		private void configureCreateSchemas(FluentConfiguration configuration, boolean createSchemas) {
			try {
				configuration.createSchemas(createSchemas);
			}
			catch (NoSuchMethodError ex) {
				// Flyway < 6.5
			}
		}

		private void configureSqlServerKerberosLoginFile(String sqlServerKerberosLoginFile) {
			SQLServerConfigurationExtension sqlServerConfigurationExtension = PluginRegister
				.getPlugin(SQLServerConfigurationExtension.class);
>>>>>>> df5898a1
			sqlServerConfigurationExtension.setKerberosLoginFile(sqlServerKerberosLoginFile);
		}

		private void configureCallbacks(FluentConfiguration configuration, List<Callback> callbacks) {
			if (!callbacks.isEmpty()) {
				configuration.callbacks(callbacks.toArray(new Callback[0]));
			}
		}

		private void configureJavaMigrations(FluentConfiguration flyway, List<JavaMigration> migrations) {
			if (!migrations.isEmpty()) {
				flyway.javaMigrations(migrations.toArray(new JavaMigration[0]));
			}
		}

		@Bean
		@ConditionalOnMissingBean
		public FlywayMigrationInitializer flywayInitializer(Flyway flyway,
				ObjectProvider<FlywayMigrationStrategy> migrationStrategy) {
			return new FlywayMigrationInitializer(flyway, migrationStrategy.getIfAvailable());
		}

	}

	private static class LocationResolver {

		private static final String VENDOR_PLACEHOLDER = "{vendor}";

		private final DataSource dataSource;

		LocationResolver(DataSource dataSource) {
			this.dataSource = dataSource;
		}

		List<String> resolveLocations(List<String> locations) {
			if (usesVendorLocation(locations)) {
				DatabaseDriver databaseDriver = getDatabaseDriver();
				return replaceVendorLocations(locations, databaseDriver);
			}
			return locations;
		}

		private List<String> replaceVendorLocations(List<String> locations, DatabaseDriver databaseDriver) {
			if (databaseDriver == DatabaseDriver.UNKNOWN) {
				return locations;
			}
			String vendor = databaseDriver.getId();
<<<<<<< HEAD
			return locations.stream().map((location) -> location.replace(VENDOR_PLACEHOLDER, vendor)).toList();
=======
			return locations.stream()
				.map((location) -> location.replace(VENDOR_PLACEHOLDER, vendor))
				.collect(Collectors.toList());
>>>>>>> df5898a1
		}

		private DatabaseDriver getDatabaseDriver() {
			try {
				String url = JdbcUtils.extractDatabaseMetaData(this.dataSource, DatabaseMetaData::getURL);
				return DatabaseDriver.fromJdbcUrl(url);
			}
			catch (MetaDataAccessException ex) {
				throw new IllegalStateException(ex);
			}

		}

		private boolean usesVendorLocation(Collection<String> locations) {
			for (String location : locations) {
				if (location.contains(VENDOR_PLACEHOLDER)) {
					return true;
				}
			}
			return false;
		}

	}

	/**
	 * Convert a String or Number to a {@link MigrationVersion}.
	 */
	static class StringOrNumberToMigrationVersionConverter implements GenericConverter {

		private static final Set<ConvertiblePair> CONVERTIBLE_TYPES;

		static {
			Set<ConvertiblePair> types = new HashSet<>(2);
			types.add(new ConvertiblePair(String.class, MigrationVersion.class));
			types.add(new ConvertiblePair(Number.class, MigrationVersion.class));
			CONVERTIBLE_TYPES = Collections.unmodifiableSet(types);
		}

		@Override
		public Set<ConvertiblePair> getConvertibleTypes() {
			return CONVERTIBLE_TYPES;
		}

		@Override
		public Object convert(Object source, TypeDescriptor sourceType, TypeDescriptor targetType) {
			String value = ObjectUtils.nullSafeToString(source);
			return MigrationVersion.fromVersion(value);
		}

	}

	static final class FlywayDataSourceCondition extends AnyNestedCondition {

		FlywayDataSourceCondition() {
			super(ConfigurationPhase.REGISTER_BEAN);
		}

		@ConditionalOnBean(DataSource.class)
		private static final class DataSourceBeanCondition {

		}

		@ConditionalOnProperty(prefix = "spring.flyway", name = "url")
		private static final class FlywayUrlCondition {

		}

	}

	static class FlywayAutoConfigurationRuntimeHints implements RuntimeHintsRegistrar {

		@Override
		public void registerHints(RuntimeHints hints, ClassLoader classLoader) {
			hints.resources().registerPattern("db/migration/*");
		}

	}

}<|MERGE_RESOLUTION|>--- conflicted
+++ resolved
@@ -182,32 +182,18 @@
 		private void configureProperties(FluentConfiguration configuration, FlywayProperties properties) {
 			PropertyMapper map = PropertyMapper.get().alwaysApplyingWhenNonNull();
 			String[] locations = new LocationResolver(configuration.getDataSource())
-<<<<<<< HEAD
-					.resolveLocations(properties.getLocations()).toArray(new String[0]);
+				.resolveLocations(properties.getLocations())
+				.toArray(new String[0]);
 			map.from(properties.isFailOnMissingLocations()).to(configuration::failOnMissingLocations);
 			map.from(locations).to(configuration::locations);
 			map.from(properties.getEncoding()).to(configuration::encoding);
 			map.from(properties.getConnectRetries()).to(configuration::connectRetries);
-			map.from(properties.getConnectRetriesInterval()).as(Duration::getSeconds).as(Long::intValue)
-					.to(configuration::connectRetriesInterval);
+			map.from(properties.getConnectRetriesInterval())
+				.as(Duration::getSeconds)
+				.as(Long::intValue)
+				.to(configuration::connectRetriesInterval);
 			map.from(properties.getLockRetryCount()).to(configuration::lockRetryCount);
 			map.from(properties.getDefaultSchema()).to(configuration::defaultSchema);
-=======
-				.resolveLocations(properties.getLocations())
-				.toArray(new String[0]);
-			configureFailOnMissingLocations(configuration, properties.isFailOnMissingLocations());
-			map.from(locations).to(configuration::locations);
-			map.from(properties.getEncoding()).to(configuration::encoding);
-			map.from(properties.getConnectRetries()).to(configuration::connectRetries);
-			// No method reference for compatibility with Flyway < 7.15
-			map.from(properties.getConnectRetriesInterval())
-				.to((interval) -> configuration.connectRetriesInterval((int) interval.getSeconds()));
-			// No method reference for compatibility with Flyway 6.x
-			map.from(properties.getLockRetryCount())
-				.to((lockRetryCount) -> configuration.lockRetryCount(lockRetryCount));
-			// No method reference for compatibility with Flyway 5.x
-			map.from(properties.getDefaultSchema()).to((schema) -> configuration.defaultSchema(schema));
->>>>>>> df5898a1
 			map.from(properties.getSchemas()).as(StringUtils::toStringArray).to(configuration::schemas);
 			map.from(properties.isCreateSchemas()).to(configuration::createSchemas);
 			map.from(properties.getTable()).to(configuration::table);
@@ -218,13 +204,7 @@
 			map.from(properties.getPlaceholders()).to(configuration::placeholders);
 			map.from(properties.getPlaceholderPrefix()).to(configuration::placeholderPrefix);
 			map.from(properties.getPlaceholderSuffix()).to(configuration::placeholderSuffix);
-<<<<<<< HEAD
 			map.from(properties.getPlaceholderSeparator()).to(configuration::placeholderSeparator);
-=======
-			// No method reference for compatibility with Flyway version < 8.0
-			map.from(properties.getPlaceholderSeparator())
-				.to((placeHolderSeparator) -> configuration.placeholderSeparator(placeHolderSeparator));
->>>>>>> df5898a1
 			map.from(properties.isPlaceholderReplacement()).to(configuration::placeholderReplacement);
 			map.from(properties.getSqlMigrationPrefix()).to(configuration::sqlMigrationPrefix);
 			map.from(properties.getSqlMigrationSuffixes())
@@ -250,19 +230,13 @@
 			map.from(properties.getScriptPlaceholderPrefix())
 				.to((prefix) -> configuration.scriptPlaceholderPrefix(prefix));
 			map.from(properties.getScriptPlaceholderSuffix())
-<<<<<<< HEAD
-					.to((suffix) -> configuration.scriptPlaceholderSuffix(suffix));
+				.to((suffix) -> configuration.scriptPlaceholderSuffix(suffix));
 			// Flyway Teams properties
-=======
-				.to((suffix) -> configuration.scriptPlaceholderSuffix(suffix));
-			// Pro properties
->>>>>>> df5898a1
 			map.from(properties.getBatch()).to(configuration::batch);
 			map.from(properties.getDryRunOutput()).to(configuration::dryRunOutput);
 			map.from(properties.getErrorOverrides()).to(configuration::errorOverrides);
 			map.from(properties.getLicenseKey()).to(configuration::licenseKey);
 			map.from(properties.getOracleSqlplus()).to(configuration::oracleSqlplus);
-<<<<<<< HEAD
 			map.from(properties.getOracleSqlplusWarn()).to(configuration::oracleSqlplusWarn);
 			map.from(properties.getStream()).to(configuration::stream);
 			map.from(properties.getUndoSqlMigrationPrefix()).to(configuration::undoSqlMigrationPrefix);
@@ -271,97 +245,23 @@
 			map.from(properties.getKerberosConfigFile()).to(configuration::kerberosConfigFile);
 			map.from(properties.getOracleKerberosCacheFile()).to(configuration::oracleKerberosCacheFile);
 			map.from(properties.getOutputQueryResults()).to(configuration::outputQueryResults);
-			map.from(properties.getSqlServerKerberosLoginFile()).whenNonNull()
-					.to((sqlServerKerberosLoginFile) -> configureSqlServerKerberosLoginFile(configuration,
-							sqlServerKerberosLoginFile));
+			map.from(properties.getSqlServerKerberosLoginFile())
+				.whenNonNull()
+				.to((sqlServerKerberosLoginFile) -> configureSqlServerKerberosLoginFile(configuration,
+						sqlServerKerberosLoginFile));
 			map.from(properties.getSkipExecutingMigrations()).to(configuration::skipExecutingMigrations);
-			map.from(properties.getIgnoreMigrationPatterns()).whenNot(List::isEmpty)
-					.as((patterns) -> patterns.toArray(new String[0])).to(configuration::ignoreMigrationPatterns);
+			map.from(properties.getIgnoreMigrationPatterns())
+				.whenNot(List::isEmpty)
+				.as((patterns) -> patterns.toArray(new String[0]))
+				.to(configuration::ignoreMigrationPatterns);
 			map.from(properties.getDetectEncoding()).to(configuration::detectEncoding);
 		}
 
 		private void configureSqlServerKerberosLoginFile(FluentConfiguration configuration,
 				String sqlServerKerberosLoginFile) {
 			SQLServerConfigurationExtension sqlServerConfigurationExtension = configuration.getPluginRegister()
-					.getPlugin(SQLServerConfigurationExtension.class);
+				.getPlugin(SQLServerConfigurationExtension.class);
 			Assert.state(sqlServerConfigurationExtension != null, "Flyway SQL Server extension missing");
-=======
-			// No method reference for compatibility with Flyway 5.x
-			map.from(properties.getOracleSqlplusWarn())
-				.to((oracleSqlplusWarn) -> configuration.oracleSqlplusWarn(oracleSqlplusWarn));
-			map.from(properties.getStream()).to(configuration::stream);
-			map.from(properties.getUndoSqlMigrationPrefix()).to(configuration::undoSqlMigrationPrefix);
-			// No method reference for compatibility with Flyway 6.x
-			map.from(properties.getCherryPick()).to((cherryPick) -> configuration.cherryPick(cherryPick));
-			// No method reference for compatibility with Flyway 6.x
-			map.from(properties.getJdbcProperties())
-				.whenNot(Map::isEmpty)
-				.to((jdbcProperties) -> configuration.jdbcProperties(jdbcProperties));
-			// No method reference for compatibility with Flyway 6.x
-			map.from(properties.getKerberosConfigFile())
-				.to((configFile) -> configuration.kerberosConfigFile(configFile));
-			// No method reference for compatibility with Flyway 6.x
-			map.from(properties.getOracleKerberosCacheFile())
-				.to((cacheFile) -> configuration.oracleKerberosCacheFile(cacheFile));
-			// No method reference for compatibility with Flyway 6.x
-			map.from(properties.getOutputQueryResults())
-				.to((outputQueryResults) -> configuration.outputQueryResults(outputQueryResults));
-			map.from(properties.getSqlServerKerberosLoginFile())
-				.whenNonNull()
-				.to(this::configureSqlServerKerberosLoginFile);
-			// No method reference for compatibility with Flyway 6.x
-			map.from(properties.getSkipExecutingMigrations())
-				.to((skipExecutingMigrations) -> configuration.skipExecutingMigrations(skipExecutingMigrations));
-			// No method reference for compatibility with Flyway < 7.8
-			map.from(properties.getIgnoreMigrationPatterns())
-				.whenNot(List::isEmpty)
-				.to((ignoreMigrationPatterns) -> configuration
-					.ignoreMigrationPatterns(ignoreMigrationPatterns.toArray(new String[0])));
-			// No method reference for compatibility with Flyway version < 7.9
-			map.from(properties.getDetectEncoding())
-				.to((detectEncoding) -> configuration.detectEncoding(detectEncoding));
-			// No method reference for compatibility with Flyway version < 8.0
-			map.from(properties.getBaselineMigrationPrefix())
-				.to((baselineMigrationPrefix) -> configuration.baselineMigrationPrefix(baselineMigrationPrefix));
-		}
-
-		@SuppressWarnings("deprecation")
-		private void configureIgnoredMigrations(FluentConfiguration configuration, FlywayProperties properties,
-				PropertyMapper map) {
-			try {
-				map.from(properties.isIgnoreMissingMigrations()).to(configuration::ignoreMissingMigrations);
-				map.from(properties.isIgnoreIgnoredMigrations()).to(configuration::ignoreIgnoredMigrations);
-				map.from(properties.isIgnorePendingMigrations()).to(configuration::ignorePendingMigrations);
-				map.from(properties.isIgnoreFutureMigrations()).to(configuration::ignoreFutureMigrations);
-			}
-			catch (BootstrapMethodError | NoSuchMethodError ex) {
-				// Flyway 9+
-			}
-		}
-
-		private void configureFailOnMissingLocations(FluentConfiguration configuration,
-				boolean failOnMissingLocations) {
-			try {
-				configuration.failOnMissingLocations(failOnMissingLocations);
-			}
-			catch (NoSuchMethodError ex) {
-				// Flyway < 7.9
-			}
-		}
-
-		private void configureCreateSchemas(FluentConfiguration configuration, boolean createSchemas) {
-			try {
-				configuration.createSchemas(createSchemas);
-			}
-			catch (NoSuchMethodError ex) {
-				// Flyway < 6.5
-			}
-		}
-
-		private void configureSqlServerKerberosLoginFile(String sqlServerKerberosLoginFile) {
-			SQLServerConfigurationExtension sqlServerConfigurationExtension = PluginRegister
-				.getPlugin(SQLServerConfigurationExtension.class);
->>>>>>> df5898a1
 			sqlServerConfigurationExtension.setKerberosLoginFile(sqlServerKerberosLoginFile);
 		}
 
@@ -409,13 +309,7 @@
 				return locations;
 			}
 			String vendor = databaseDriver.getId();
-<<<<<<< HEAD
 			return locations.stream().map((location) -> location.replace(VENDOR_PLACEHOLDER, vendor)).toList();
-=======
-			return locations.stream()
-				.map((location) -> location.replace(VENDOR_PLACEHOLDER, vendor))
-				.collect(Collectors.toList());
->>>>>>> df5898a1
 		}
 
 		private DatabaseDriver getDatabaseDriver() {
