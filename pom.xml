<?xml version="1.0" encoding="UTF-8"?>
<project xmlns="http://maven.apache.org/POM/4.0.0"
	xmlns:xsi="http://www.w3.org/2001/XMLSchema-instance"
	xsi:schemaLocation="http://maven.apache.org/POM/4.0.0 https://maven.apache.org/xsd/maven-4.0.0.xsd">
	<modelVersion>4.0.0</modelVersion>
	<groupId>org.springframework.boot</groupId>
	<artifactId>spring-boot-build</artifactId>
	<version>${revision}</version>
	<packaging>pom</packaging>
	<name>Spring Boot Build</name>
	<description>Spring Boot Build</description>
	<properties>
		<revision>2.2.0.BUILD-SNAPSHOT</revision>
		<main.basedir>${basedir}</main.basedir>
	</properties>
	<!-- Most elements are in profiles so they are stripped out during maven-flatten -->
	<profiles>
		<!-- Default profile for command line build -->
		<profile>
			<id>default</id>
			<activation>
				<property>
					<name>!disable-spring-boot-default-profile</name>
				</property>
			</activation>
			<properties>
<<<<<<< HEAD
				<spring-javaformat.version>0.0.12</spring-javaformat.version>
=======
				<spring-javaformat.version>0.0.14</spring-javaformat.version>
>>>>>>> 91786bc7
				<nohttp-checkstyle.version>0.0.1.RELEASE</nohttp-checkstyle.version>
			</properties>
			<build>
				<plugins>
					<plugin>
						<groupId>org.apache.maven.plugins</groupId>
						<artifactId>maven-checkstyle-plugin</artifactId>
						<version>3.0.0</version>
						<dependencies>
							<dependency>
								<groupId>com.puppycrawl.tools</groupId>
								<artifactId>checkstyle</artifactId>
								<version>8.22</version>
							</dependency>
							<dependency>
								<groupId>io.spring.javaformat</groupId>
								<artifactId>spring-javaformat-checkstyle</artifactId>
								<version>${spring-javaformat.version}</version>
							</dependency>
							<dependency>
								<groupId>io.spring.nohttp</groupId>
								<artifactId>nohttp-checkstyle</artifactId>
								<version>${nohttp-checkstyle.version}</version>
							</dependency>
						</dependencies>
						<executions>
							<execution>
								<id>checkstyle-validation</id>
								<phase>validate</phase>
								<configuration>
									<skip>${disable.checks}</skip>
									<configLocation>src/checkstyle/checkstyle.xml</configLocation>
									<suppressionsLocation>src/checkstyle/checkstyle-suppressions.xml</suppressionsLocation>
									<includeTestSourceDirectory>true</includeTestSourceDirectory>
									<propertyExpansion>main.basedir=${main.basedir}</propertyExpansion>
									<encoding>UTF-8</encoding>
								</configuration>
								<goals>
									<goal>check</goal>
								</goals>
							</execution>
							<execution>
								<id>nohttp-checkstyle-validation</id>
								<phase>validate</phase>
								<configuration>
									<skip>${disable.checks}</skip>
									<configLocation>src/checkstyle/nohttp-checkstyle.xml</configLocation>
									<suppressionsLocation>src/checkstyle/nohttp-checkstyle-suppressions.xml</suppressionsLocation>
									<propertyExpansion>main.basedir=${main.basedir}</propertyExpansion>
									<encoding>UTF-8</encoding>
									<sourceDirectories>${basedir}</sourceDirectories>
									<includes>**/*</includes>
									<excludes>**/.git/**/*,**/target/**/,**/.flattened-pom.xml,**/*.class,**/spring-boot-gradle-plugin/build/**,**/spring-boot-gradle-plugin/bin/**</excludes>
								</configuration>
								<goals>
									<goal>check</goal>
								</goals>
								<inherited>false</inherited>
							</execution>
						</executions>
					</plugin>
					<plugin>
						<groupId>io.spring.javaformat</groupId>
						<artifactId>spring-javaformat-maven-plugin</artifactId>
						<version>${spring-javaformat.version}</version>
						<executions>
							<execution>
								<phase>validate</phase>
								<configuration>
									<skip>${disable.checks}</skip>
								</configuration>
								<goals>
									<goal>validate</goal>
								</goals>
							</execution>
						</executions>
					</plugin>
				</plugins>
			</build>
			<modules>
				<module>spring-boot-project</module>
				<!-- Smoke tests are built via the invoker plugin -->
				<module>spring-boot-smoke-tests-invoker</module>
				<module>spring-boot-tests</module>
			</modules>
		</profile>
		<!-- M2E profile to allow easy import into Eclipse -->
		<profile>
			<id>m2e</id>
			<activation>
				<property>
					<name>m2e.version</name>
				</property>
			</activation>
			<modules>
				<module>spring-boot-project</module>
				<module>spring-boot-smoke-tests</module>
				<module>spring-boot-tests</module>
			</modules>
		</profile>
		<profile>
			<id>repository</id>
			<activation>
				<property>
					<name>repository</name>
				</property>
			</activation>
			<repositories>
				<repository>
					<id>repository</id>
					<url>${repository}</url>
					<snapshots>
						<enabled>true</enabled>
					</snapshots>
				</repository>
			</repositories>
			<pluginRepositories>
				<pluginRepository>
					<id>repository</id>
					<url>${repository}</url>
					<snapshots>
						<enabled>true</enabled>
					</snapshots>
				</pluginRepository>
			</pluginRepositories>
		</profile>
	</profiles>
	<repositories>
		<!-- Repositories to allow snapshot and milestone BOM imports during development.
			This section is stripped by the flatten plugin during install/deploy. -->
		<repository>
			<id>central</id>
			<url>https://repo.maven.apache.org/maven2</url>
			<snapshots>
				<enabled>false</enabled>
			</snapshots>
		</repository>
		<repository>
			<id>spring-milestone</id>
			<name>Spring Milestone</name>
			<url>https://repo.spring.io/milestone</url>
			<snapshots>
				<enabled>false</enabled>
			</snapshots>
		</repository>
		<repository>
			<id>spring-snapshot</id>
			<name>Spring Snapshot</name>
			<url>https://repo.spring.io/snapshot</url>
			<snapshots>
				<enabled>true</enabled>
			</snapshots>
		</repository>
		<repository>
			<id>rabbit-milestone</id>
			<name>Rabbit Milestone</name>
			<url>https://dl.bintray.com/rabbitmq/maven-milestones</url>
			<snapshots>
				<enabled>false</enabled>
			</snapshots>
		</repository>
	</repositories>
	<pluginRepositories>
		<pluginRepository>
			<id>central</id>
			<url>https://repo.maven.apache.org/maven2</url>
			<snapshots>
				<enabled>false</enabled>
			</snapshots>
		</pluginRepository>
		<pluginRepository>
			<id>spring-milestone</id>
			<name>Spring Milestone</name>
			<url>https://repo.spring.io/milestone</url>
			<snapshots>
				<enabled>false</enabled>
			</snapshots>
		</pluginRepository>
		<pluginRepository>
			<id>spring-snapshot</id>
			<name>Spring Snapshot</name>
			<url>https://repo.spring.io/snapshot</url>
			<snapshots>
				<enabled>true</enabled>
			</snapshots>
		</pluginRepository>
	</pluginRepositories>
	<build>
		<pluginManagement>
			<plugins>
				<!--This plugin's configuration is used to store Eclipse m2e settings
					only. It has no influence on the Maven build itself. -->
				<plugin>
					<groupId>org.eclipse.m2e</groupId>
					<artifactId>lifecycle-mapping</artifactId>
					<version>1.0.0</version>
					<configuration>
						<lifecycleMappingMetadata>
							<pluginExecutions>
								<pluginExecution>
									<pluginExecutionFilter>
										<groupId>
											org.jetbrains.kotlin
										</groupId>
										<artifactId>
											kotlin-maven-plugin
										</artifactId>
										<versionRange>
											[1.1.51,)
										</versionRange>
										<goals>
											<goal>compile</goal>
											<goal>test-compile</goal>
										</goals>
									</pluginExecutionFilter>
									<action>
										<ignore></ignore>
									</action>
								</pluginExecution>
							</pluginExecutions>
						</lifecycleMappingMetadata>
					</configuration>
				</plugin>
			</plugins>
		</pluginManagement>
	</build>
</project><|MERGE_RESOLUTION|>--- conflicted
+++ resolved
@@ -24,11 +24,7 @@
 				</property>
 			</activation>
 			<properties>
-<<<<<<< HEAD
-				<spring-javaformat.version>0.0.12</spring-javaformat.version>
-=======
 				<spring-javaformat.version>0.0.14</spring-javaformat.version>
->>>>>>> 91786bc7
 				<nohttp-checkstyle.version>0.0.1.RELEASE</nohttp-checkstyle.version>
 			</properties>
 			<build>
